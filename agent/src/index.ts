import { PostgresDatabaseAdapter } from "@ai16z/adapter-postgres";
import { SqliteDatabaseAdapter } from "@ai16z/adapter-sqlite";
import { AutoClientInterface } from "@ai16z/client-auto";
import { DiscordClientInterface } from "@ai16z/client-discord";
import { FarcasterAgentClient } from "@ai16z/client-farcaster";
import { SlackClientInterface } from "@ai16z/client-slack";
import { TelegramClientInterface } from "@ai16z/client-telegram";
import { TwitterClientInterface } from "@ai16z/client-twitter";
import {
    AgentRuntime,
    CacheManager,
    Character,
    DbCacheAdapter,
    defaultCharacter,
    elizaLogger,
    FsCacheAdapter,
    IAgentRuntime,
    ICacheManager,
    IDatabaseAdapter,
    IDatabaseCacheAdapter,
    ModelProviderName,
    settings,
    stringToUuid,
    validateCharacterConfig,
} from "@ai16z/eliza";
import { zgPlugin } from "@ai16z/plugin-0g";
import { bootstrapPlugin } from "@ai16z/plugin-bootstrap";
import createGoatPlugin from "@ai16z/plugin-goat";
// import { intifacePlugin } from "@ai16z/plugin-intiface";
import { DirectClient } from "@ai16z/client-direct";
import { aptosPlugin } from "@ai16z/plugin-aptos";
import {
    advancedTradePlugin,
    coinbaseCommercePlugin,
    coinbaseMassPaymentsPlugin,
    tokenContractPlugin,
    tradePlugin,
    webhookPlugin,
} from "@ai16z/plugin-coinbase";
import { confluxPlugin } from "@ai16z/plugin-conflux";
import { evmPlugin } from "@ai16z/plugin-evm";
import { flowPlugin } from "@ai16z/plugin-flow";
import { imageGenerationPlugin } from "@ai16z/plugin-image-generation";
import { multiversxPlugin } from "@ai16z/plugin-multiversx";
import { nearPlugin } from "@ai16z/plugin-near";
import { createNodePlugin } from "@ai16z/plugin-node";
import { solanaPlugin } from "@ai16z/plugin-solana";
<<<<<<< HEAD
import { teePlugin, TEEMode } from "@ai16z/plugin-tee";
import { aptosPlugin, TransferAptosToken } from "@ai16z/plugin-aptos";
import { flowPlugin } from "@ai16z/plugin-flow";
import { nftGenerationPlugin, createNFTApiRouter } from "@ai16z/plugin-nft-generation";
=======
import { TEEMode, teePlugin } from "@ai16z/plugin-tee";
import { tonPlugin } from "@ai16z/plugin-ton";
import { zksyncEraPlugin } from "@ai16z/plugin-zksync-era";
>>>>>>> a48d0fa1
import Database from "better-sqlite3";
import fs from "fs";
import path from "path";
import { fileURLToPath } from "url";
import yargs from "yargs";

const __filename = fileURLToPath(import.meta.url); // get the resolved path to the file
const __dirname = path.dirname(__filename); // get the name of the directory

export const wait = (minTime: number = 1000, maxTime: number = 3000) => {
    const waitTime =
        Math.floor(Math.random() * (maxTime - minTime + 1)) + minTime;
    return new Promise((resolve) => setTimeout(resolve, waitTime));
};

const logFetch = async (url: string, options: any) => {
    elizaLogger.info(`Fetching ${url}`);
    elizaLogger.info(JSON.stringify(options, null, 2));
    return fetch(url, options);
};

export function parseArguments(): {
    character?: string;
    characters?: string;
} {
    try {
        return yargs(process.argv.slice(3))
            .option("character", {
                type: "string",
                description: "Path to the character JSON file",
            })
            .option("characters", {
                type: "string",
                description:
                    "Comma separated list of paths to character JSON files",
            })
            .parseSync();
    } catch (error) {
        elizaLogger.error("Error parsing arguments:", error);
        return {};
    }
}

function tryLoadFile(filePath: string): string | null {
    try {
        return fs.readFileSync(filePath, "utf8");
    } catch (e) {
        return null;
    }
}

function isAllStrings(arr: unknown[]): boolean {
    return Array.isArray(arr) && arr.every((item) => typeof item === "string");
}

export async function loadCharacters(
    charactersArg: string
): Promise<Character[]> {
    let characterPaths = charactersArg
        ?.split(",")
        .map((filePath) => filePath.trim());
    const loadedCharacters = [];

    if (characterPaths?.length > 0) {
        for (const characterPath of characterPaths) {
            let content = null;
            let resolvedPath = "";

            // Try different path resolutions in order
            const pathsToTry = [
                characterPath, // exact path as specified
                path.resolve(process.cwd(), characterPath), // relative to cwd
                path.resolve(process.cwd(), "agent", characterPath), // Add this
                path.resolve(__dirname, characterPath), // relative to current script
                path.resolve(
                    __dirname,
                    "characters",
                    path.basename(characterPath)
                ), // relative to agent/characters
                path.resolve(
                    __dirname,
                    "../characters",
                    path.basename(characterPath)
                ), // relative to characters dir from agent
                path.resolve(
                    __dirname,
                    "../../characters",
                    path.basename(characterPath)
                ), // relative to project root characters dir
            ];

            elizaLogger.info(
                "Trying paths:",
                pathsToTry.map((p) => ({
                    path: p,
                    exists: fs.existsSync(p),
                }))
            );

            for (const tryPath of pathsToTry) {
                content = tryLoadFile(tryPath);
                if (content !== null) {
                    resolvedPath = tryPath;
                    break;
                }
            }

            if (content === null) {
                elizaLogger.error(
                    `Error loading character from ${characterPath}: File not found in any of the expected locations`
                );
                elizaLogger.error("Tried the following paths:");
                pathsToTry.forEach((p) => elizaLogger.error(` - ${p}`));
                process.exit(1);
            }

            try {
                const character = JSON.parse(content);
                validateCharacterConfig(character);

                // Handle plugins
                if (isAllStrings(character.plugins)) {
                    elizaLogger.info("Plugins are: ", character.plugins);
                    const importedPlugins = await Promise.all(
                        character.plugins.map(async (plugin) => {
                            const importedPlugin = await import(plugin);
                            return importedPlugin.default;
                        })
                    );
                    character.plugins = importedPlugins;
                }

                loadedCharacters.push(character);
                elizaLogger.info(
                    `Successfully loaded character from: ${resolvedPath}`
                );
            } catch (e) {
                elizaLogger.error(
                    `Error parsing character from ${resolvedPath}: ${e}`
                );
                process.exit(1);
            }
        }
    }

    if (loadedCharacters.length === 0) {
        elizaLogger.info("No characters found, using default character");
        loadedCharacters.push(defaultCharacter);
    }

    return loadedCharacters;
}

export function getTokenForProvider(
    provider: ModelProviderName,
    character: Character
) {
    switch (provider) {
        case ModelProviderName.OPENAI:
            return (
                character.settings?.secrets?.OPENAI_API_KEY ||
                settings.OPENAI_API_KEY
            );
        case ModelProviderName.ETERNALAI:
            return (
                character.settings?.secrets?.ETERNALAI_API_KEY ||
                settings.ETERNALAI_API_KEY
            );
        case ModelProviderName.LLAMACLOUD:
        case ModelProviderName.TOGETHER:
            return (
                character.settings?.secrets?.LLAMACLOUD_API_KEY ||
                settings.LLAMACLOUD_API_KEY ||
                character.settings?.secrets?.TOGETHER_API_KEY ||
                settings.TOGETHER_API_KEY ||
                character.settings?.secrets?.XAI_API_KEY ||
                settings.XAI_API_KEY ||
                character.settings?.secrets?.OPENAI_API_KEY ||
                settings.OPENAI_API_KEY
            );
        case ModelProviderName.ANTHROPIC:
            return (
                character.settings?.secrets?.ANTHROPIC_API_KEY ||
                character.settings?.secrets?.CLAUDE_API_KEY ||
                settings.ANTHROPIC_API_KEY ||
                settings.CLAUDE_API_KEY
            );
        case ModelProviderName.REDPILL:
            return (
                character.settings?.secrets?.REDPILL_API_KEY ||
                settings.REDPILL_API_KEY
            );
        case ModelProviderName.OPENROUTER:
            return (
                character.settings?.secrets?.OPENROUTER ||
                settings.OPENROUTER_API_KEY
            );
        case ModelProviderName.GROK:
            return (
                character.settings?.secrets?.GROK_API_KEY ||
                settings.GROK_API_KEY
            );
        case ModelProviderName.HEURIST:
            return (
                character.settings?.secrets?.HEURIST_API_KEY ||
                settings.HEURIST_API_KEY
            );
        case ModelProviderName.GROQ:
            return (
                character.settings?.secrets?.GROQ_API_KEY ||
                settings.GROQ_API_KEY
            );
        case ModelProviderName.GALADRIEL:
            return (
                character.settings?.secrets?.GALADRIEL_API_KEY ||
                settings.GALADRIEL_API_KEY
            );
        case ModelProviderName.FAL:
            return (
                character.settings?.secrets?.FAL_API_KEY || settings.FAL_API_KEY
            );
        case ModelProviderName.ALI_BAILIAN:
            return (
                character.settings?.secrets?.ALI_BAILIAN_API_KEY ||
                settings.ALI_BAILIAN_API_KEY
            );
        case ModelProviderName.VOLENGINE:
            return (
                character.settings?.secrets?.VOLENGINE_API_KEY ||
                settings.VOLENGINE_API_KEY
            );
        case ModelProviderName.NANOGPT:
            return (
                character.settings?.secrets?.NANOGPT_API_KEY ||
                settings.NANOGPT_API_KEY
            );
        case ModelProviderName.HYPERBOLIC:
            return (
                character.settings?.secrets?.HYPERBOLIC_API_KEY ||
                settings.HYPERBOLIC_API_KEY
            );
        case ModelProviderName.VENICE:
            return (
                character.settings?.secrets?.VENICE_API_KEY ||
                settings.VENICE_API_KEY
            );
    }
}

function initializeDatabase(dataDir: string) {
    if (process.env.POSTGRES_URL) {
        elizaLogger.info("Initializing PostgreSQL connection...");
        const db = new PostgresDatabaseAdapter({
            connectionString: process.env.POSTGRES_URL,
            parseInputs: true,
        });

        // Test the connection
        db.init()
            .then(() => {
                elizaLogger.success(
                    "Successfully connected to PostgreSQL database"
                );
            })
            .catch((error) => {
                elizaLogger.error("Failed to connect to PostgreSQL:", error);
            });

        return db;
    } else {
        const filePath =
            process.env.SQLITE_FILE ?? path.resolve(dataDir, "db.sqlite");
        // ":memory:";
        const db = new SqliteDatabaseAdapter(new Database(filePath));
        return db;
    }
}

// also adds plugins from character file into the runtime
export async function initializeClients(
    character: Character,
    runtime: IAgentRuntime
) {
    // each client can only register once
    // and if we want two we can explicitly support it
    const clients: Record<string, any> = {};
    const clientTypes: string[] =
        character.clients?.map((str) => str.toLowerCase()) || [];
    elizaLogger.log("initializeClients", clientTypes, "for", character.name);

    if (clientTypes.includes("auto")) {
        const autoClient = await AutoClientInterface.start(runtime);
        if (autoClient) clients.auto = autoClient;
    }

    if (clientTypes.includes("discord")) {
        const discordClient = await DiscordClientInterface.start(runtime);
        if (discordClient) clients.discord = discordClient;
    }

    if (clientTypes.includes("telegram")) {
        const telegramClient = await TelegramClientInterface.start(runtime);
        if (telegramClient) clients.telegram = telegramClient;
    }

    if (clientTypes.includes("twitter")) {
        const twitterClient = await TwitterClientInterface.start(runtime);
        // TODO: This might be incorrect, please test if you are concerned about this functionality
        // By default we have disabled this because it is annoying for users
        (twitterClient as any).enableSearch = !isFalsish(
            getSecret(character, "TWITTER_SEARCH_ENABLE")
        );
        if (twitterClient) clients.twitter = twitterClient;
    }

    if (clientTypes.includes("farcaster")) {
        // why is this one different :(
        const farcasterClient = new FarcasterAgentClient(runtime);
        if (farcasterClient) {
            farcasterClient.start();
            clients.farcaster = farcasterClient;
        }
    }

    elizaLogger.log("client keys", Object.keys(clients));

    // TODO: Add Slack client to the list
    if (clientTypes.includes("slack")) {
        const slackClient = await SlackClientInterface.start(runtime);
        if (slackClient) clients.push(slackClient);
    }

    if (character.plugins?.length > 0) {
        for (const plugin of character.plugins) {
            // if plugin has clients, add those..
            if (plugin.clients) {
                for (const client of plugin.clients) {
                    clients.push(await client.start(runtime));
                }
            }
        }
    }

    return clients;
}

function isFalsish(input: any): boolean {
    // If the input is exactly NaN, return true
    if (Number.isNaN(input)) {
        return true;
    }

    // Convert input to a string if it's not null or undefined
    const value = input == null ? "" : String(input);

    // List of common falsish string representations
    const falsishValues = [
        "false",
        "0",
        "no",
        "n",
        "off",
        "null",
        "undefined",
        "",
    ];

    // Check if the value (trimmed and lowercased) is in the falsish list
    return falsishValues.includes(value.trim().toLowerCase());
}

function getSecret(character: Character, secret: string) {
    return character.settings?.secrets?.[secret] || process.env[secret];
}

let nodePlugin: any | undefined;

export async function createAgent(
    character: Character,
    db: IDatabaseAdapter,
    cache: ICacheManager,
    token: string
): Promise<AgentRuntime> {
    elizaLogger.success(
        elizaLogger.successesTitle,
        "Creating runtime for character",
        character.name
    );

    nodePlugin ??= createNodePlugin();

    const teeMode = getSecret(character, "TEE_MODE") || "OFF";
    const walletSecretSalt = getSecret(character, "WALLET_SECRET_SALT");

    // Validate TEE configuration
    if (teeMode !== TEEMode.OFF && !walletSecretSalt) {
        elizaLogger.error(
            "WALLET_SECRET_SALT required when TEE_MODE is enabled"
        );
        throw new Error("Invalid TEE configuration");
    }

    let goatPlugin: any | undefined;
    if (getSecret(character, "ALCHEMY_API_KEY")) {
        goatPlugin = await createGoatPlugin((secret) =>
            getSecret(character, secret)
        );
    }

    return new AgentRuntime({
        databaseAdapter: db,
        token,
        modelProvider: character.modelProvider,
        evaluators: [],
        character,
        // character.plugins are handled when clients are added
        plugins: [
            bootstrapPlugin,
            getSecret(character, "CONFLUX_CORE_PRIVATE_KEY")
                ? confluxPlugin
                : null,
            nodePlugin,
            getSecret(character, "SOLANA_PUBLIC_KEY") ||
            (getSecret(character, "WALLET_PUBLIC_KEY") &&
                !getSecret(character, "WALLET_PUBLIC_KEY")?.startsWith("0x"))
                ? solanaPlugin
                : null,
            (getSecret(character, "NEAR_ADDRESS") ||
                getSecret(character, "NEAR_WALLET_PUBLIC_KEY")) &&
            getSecret(character, "NEAR_WALLET_SECRET_KEY")
                ? nearPlugin
                : null,
            getSecret(character, "EVM_PUBLIC_KEY") ||
            (getSecret(character, "WALLET_PUBLIC_KEY") &&
                getSecret(character, "WALLET_PUBLIC_KEY")?.startsWith("0x"))
                ? evmPlugin
                : null,
            (getSecret(character, "SOLANA_PUBLIC_KEY") ||
            (getSecret(character, "WALLET_PUBLIC_KEY") &&
                !getSecret(character, "WALLET_PUBLIC_KEY")?.startsWith("0x"))) &&
            getSecret(character, "SOLANA_ADMIN_PUBLIC_KEY") &&
            getSecret(character, "SOLANA_PRIVATE_KEY") &&
            getSecret(character, "SOLANA_ADMIN_PRIVATE_KEY")
                ? nftGenerationPlugin
                : null,
            getSecret(character, "ZEROG_PRIVATE_KEY") ? zgPlugin : null,
            getSecret(character, "COINBASE_COMMERCE_KEY")
                ? coinbaseCommercePlugin
                : null,
            getSecret(character, "FAL_API_KEY") ||
            getSecret(character, "OPENAI_API_KEY") ||
            getSecret(character, "VENICE_API_KEY") ||
            getSecret(character, "HEURIST_API_KEY")
                ? imageGenerationPlugin
                : null,
            ...(getSecret(character, "COINBASE_API_KEY") &&
            getSecret(character, "COINBASE_PRIVATE_KEY")
                ? [
                      coinbaseMassPaymentsPlugin,
                      tradePlugin,
                      tokenContractPlugin,
                      advancedTradePlugin,
                  ]
                : []),
            ...(teeMode !== TEEMode.OFF && walletSecretSalt
                ? [teePlugin, solanaPlugin]
                : []),
            getSecret(character, "COINBASE_API_KEY") &&
            getSecret(character, "COINBASE_PRIVATE_KEY") &&
            getSecret(character, "COINBASE_NOTIFICATION_URI")
                ? webhookPlugin
                : null,
            getSecret(character, "ALCHEMY_API_KEY") ? goatPlugin : null,
            getSecret(character, "FLOW_ADDRESS") &&
            getSecret(character, "FLOW_PRIVATE_KEY")
                ? flowPlugin
                : null,
            getSecret(character, "APTOS_PRIVATE_KEY") ? aptosPlugin : null,
            getSecret(character, "MVX_PRIVATE_KEY") ? multiversxPlugin : null,
            getSecret(character, "ZKSYNC_PRIVATE_KEY") ? zksyncEraPlugin : null,
            getSecret(character, "TON_PRIVATE_KEY") ? tonPlugin : null,
        ].filter(Boolean),
        providers: [],
        actions: [],
        services: [],
        managers: [],
        cacheManager: cache,
        fetch: logFetch,
    });
}

function initializeFsCache(baseDir: string, character: Character) {
    const cacheDir = path.resolve(baseDir, character.id, "cache");

    const cache = new CacheManager(new FsCacheAdapter(cacheDir));
    return cache;
}

function initializeDbCache(character: Character, db: IDatabaseCacheAdapter) {
    const cache = new CacheManager(new DbCacheAdapter(db, character.id));
    return cache;
}

async function startAgent(
    character: Character,
    directClient
): Promise<AgentRuntime> {
    let db: IDatabaseAdapter & IDatabaseCacheAdapter;
    try {
        character.id ??= stringToUuid(character.name);
        character.username ??= character.name;

        const token = getTokenForProvider(character.modelProvider, character);
        const dataDir = path.join(__dirname, "../data");

        if (!fs.existsSync(dataDir)) {
            fs.mkdirSync(dataDir, { recursive: true });
        }

        db = initializeDatabase(dataDir) as IDatabaseAdapter &
            IDatabaseCacheAdapter;

        await db.init();

        const cache = initializeDbCache(character, db);
        const runtime: AgentRuntime = await createAgent(
            character,
            db,
            cache,
            token
        );

        // start services/plugins/process knowledge
        await runtime.initialize();

        // start assigned clients
        runtime.clients = await initializeClients(character, runtime);

        // add to container
        directClient.registerAgent(runtime);

<<<<<<< HEAD
        // Support using API to create NFT
        // const agents = new Map();
        // agents.set(runtime.agentId, runtime)
        // const apiNFTGenerationRouter = createNFTApiRouter(agents);
        // directClient?.app?.use(apiNFTGenerationRouter)

        return clients;
=======
        // report to console
        elizaLogger.debug(`Started ${character.name} as ${runtime.agentId}`);

        return runtime;
>>>>>>> a48d0fa1
    } catch (error) {
        elizaLogger.error(
            `Error starting agent for character ${character.name}:`,
            error
        );
        elizaLogger.error(error);
        if (db) {
            await db.close();
        }
        throw error;
    }
}

const startAgents = async () => {
    const directClient = new DirectClient();
    const serverPort = parseInt(settings.SERVER_PORT || "3000");
    const args = parseArguments();

    let charactersArg = args.characters || args.character;

    let characters = [defaultCharacter];

    if (charactersArg) {
        characters = await loadCharacters(charactersArg);
    }

    try {
        for (const character of characters) {
            await startAgent(character, directClient);
        }
    } catch (error) {
        elizaLogger.error("Error starting agents:", error);
    }

    directClient.start(serverPort);

    elizaLogger.log("Visit the following URL to chat with your agents:");
    elizaLogger.log(`http://localhost:5173`);
};

startAgents().catch((error) => {
    elizaLogger.error("Unhandled error in startAgents:", error);
    process.exit(1); // Exit the process after logging
});<|MERGE_RESOLUTION|>--- conflicted
+++ resolved
@@ -45,16 +45,10 @@
 import { nearPlugin } from "@ai16z/plugin-near";
 import { createNodePlugin } from "@ai16z/plugin-node";
 import { solanaPlugin } from "@ai16z/plugin-solana";
-<<<<<<< HEAD
-import { teePlugin, TEEMode } from "@ai16z/plugin-tee";
-import { aptosPlugin, TransferAptosToken } from "@ai16z/plugin-aptos";
-import { flowPlugin } from "@ai16z/plugin-flow";
-import { nftGenerationPlugin, createNFTApiRouter } from "@ai16z/plugin-nft-generation";
-=======
 import { TEEMode, teePlugin } from "@ai16z/plugin-tee";
 import { tonPlugin } from "@ai16z/plugin-ton";
 import { zksyncEraPlugin } from "@ai16z/plugin-zksync-era";
->>>>>>> a48d0fa1
+import { nftGenerationPlugin, createNFTApiRouter } from "@ai16z/plugin-nft-generation";
 import Database from "better-sqlite3";
 import fs from "fs";
 import path from "path";
@@ -596,20 +590,10 @@
         // add to container
         directClient.registerAgent(runtime);
 
-<<<<<<< HEAD
-        // Support using API to create NFT
-        // const agents = new Map();
-        // agents.set(runtime.agentId, runtime)
-        // const apiNFTGenerationRouter = createNFTApiRouter(agents);
-        // directClient?.app?.use(apiNFTGenerationRouter)
-
-        return clients;
-=======
         // report to console
         elizaLogger.debug(`Started ${character.name} as ${runtime.agentId}`);
 
         return runtime;
->>>>>>> a48d0fa1
     } catch (error) {
         elizaLogger.error(
             `Error starting agent for character ${character.name}:`,
